--- conflicted
+++ resolved
@@ -1,51 +1,45 @@
-# --- Simulation Parameters ---
-GRAVITY = 9.81
-BALL_MASS = 1.0
-TIME_STEP = 0.02  # 50 Hz simulation frequency
-FORCE_MAGNITUDE = 20.0  # Max force applied by controller
-
-# --- Pygame Visualization Parameters ---
-SCREEN_WIDTH = 400
-SCREEN_HEIGHT = 600
-BALL_RADIUS = 20
-GROUND_HEIGHT = 50
-
-# --- Colors ---
-WHITE = (255, 255, 255)
-BLACK = (0, 0, 0)
-GREEN = (0, 255, 0)
-BLUE = (0, 0, 255)
-
-# --- RL Training Parameters ---
-<<<<<<< HEAD
-PPO_TIMESTEPS = 20000000
-MAX_EPISODE_STEPS = 2000
-
-# --- Environment Settings ---
-TARGET_HEIGHT = 300.0
-RANDOM_REFERENCE = True #True/False
-MOVING_REFERENCE = True #True/False
-MOVING_REFERENCE_PERIODE = 0.05
-MOVING_REFERENCE_AMPLITUDE = 0.2
-
-=======
-PPO_TIMESTEPS = 2000000
-MAX_EPISODE_STEPS = 1500
-
-# --- Standard MPC Parameters ---
-STD_MPC_HORIZON = 5
-STD_MPC_QH = 100
-STD_MPC_QV = 10
-STD_MPC_R = 3
-STD_MPC_TERMINAL = 5
-STD_MPC_DELTA_U_MAX = 5
-
-# --- Stochastic MPC Parameters ---
-STOCHASTIC_MPC_HORIZON = 5
-STOCHASTIC_MPC_SAMPLES = 15
-STOCHASTIC_MPC_QH = 100
-STOCHASTIC_MPC_QV = 10
-STOCHASTIC_MPC_R = 1
-STOCHASTIC_MPC_TERMINAL = 5
-STOCHASTIC_MPC_DELTA_U_MAX = 5
->>>>>>> 688f0b90
+# --- Simulation Parameters ---
+GRAVITY = 9.81
+BALL_MASS = 1.0
+TIME_STEP = 0.02  # 50 Hz simulation frequency
+FORCE_MAGNITUDE = 20.0  # Max force applied by controller
+
+# --- Pygame Visualization Parameters ---
+SCREEN_WIDTH = 400
+SCREEN_HEIGHT = 600
+BALL_RADIUS = 20
+GROUND_HEIGHT = 50
+
+# --- Colors ---
+WHITE = (255, 255, 255)
+BLACK = (0, 0, 0)
+GREEN = (0, 255, 0)
+BLUE = (0, 0, 255)
+
+# --- RL Training Parameters ---
+PPO_TIMESTEPS = 20000000
+MAX_EPISODE_STEPS = 2000
+
+# --- Environment Settings ---
+TARGET_HEIGHT = 300.0
+RANDOM_REFERENCE = True #True/False
+MOVING_REFERENCE = True #True/False
+MOVING_REFERENCE_PERIODE = 0.05
+MOVING_REFERENCE_AMPLITUDE = 0.2
+
+# --- Standard MPC Parameters ---
+STD_MPC_HORIZON = 5
+STD_MPC_QH = 100
+STD_MPC_QV = 10
+STD_MPC_R = 3
+STD_MPC_TERMINAL = 5
+STD_MPC_DELTA_U_MAX = 5
+
+# --- Stochastic MPC Parameters ---
+STOCHASTIC_MPC_HORIZON = 5
+STOCHASTIC_MPC_SAMPLES = 15
+STOCHASTIC_MPC_QH = 100
+STOCHASTIC_MPC_QV = 10
+STOCHASTIC_MPC_R = 1
+STOCHASTIC_MPC_TERMINAL = 5
+STOCHASTIC_MPC_DELTA_U_MAX = 5